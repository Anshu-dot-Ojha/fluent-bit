--- conflicted
+++ resolved
@@ -15,13 +15,8 @@
 
 # Fluent Bit Version
 set(FLB_VERSION_MAJOR  0)
-<<<<<<< HEAD
-set(FLB_VERSION_MINOR  8)
-set(FLB_VERSION_PATCH  2)
-=======
 set(FLB_VERSION_MINOR  9)
 set(FLB_VERSION_PATCH  0)
->>>>>>> 0e40ff62
 set(FLB_VERSION_STR "${FLB_VERSION_MAJOR}.${FLB_VERSION_MINOR}.${FLB_VERSION_PATCH}")
 
 # Build Options
