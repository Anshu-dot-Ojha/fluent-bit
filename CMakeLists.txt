--- conflicted
+++ resolved
@@ -67,12 +67,8 @@
 option(FLB_HTTP_SERVER        "Enable HTTP Server"            No)
 option(FLB_BACKTRACE          "Enable stacktrace support"    Yes)
 option(FLB_LUAJIT             "Enable Lua Scripting support" Yes)
-<<<<<<< HEAD
 option(FLB_RECORD_ACCESSOR    "Enable record accessor"       No)
-=======
-option(FLB_RECORD_ACCESSOR    "Enable record accessor"       Yes)
 option(FLB_SIGNV4             "Enable AWS Signv4 support"    Yes)
->>>>>>> c6cb6dc2
 option(FLB_SYSTEM_STRPTIME    "Use strptime in system libc"  Yes)
 option(FLB_STATIC_CONF        "Build binary using static configuration")
 option(FLB_STREAM_PROCESSOR   "Enable Stream Processor"      No)
